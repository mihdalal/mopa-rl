import os
from collections import OrderedDict

import numpy as np
import torch

from rl.sac_agent import SACAgent
from rl.normalizer import Normalizer
from util.logger import logger
from util.pytorch import to_tensor, get_ckpt_path
from util.gym import action_size, observation_size
from env.action_spec import ActionSpec

from gym import spaces


class LowLevelAgent(SACAgent):
    ''' Low level agent that includes skill sets for each agent, their
        execution procedure given observation and skill selections from
        meta-policy, and their training (for single-skill-per-agent cases
        only).
    '''

    def __init__(self, config, ob_space, ac_space, actor, critic):
        super().__init__(config, ob_space, ac_space, actor, critic)

    def _log_creation(self):
        if self._config.is_chef:
            logger.info('Creating a low-level agent')

    def _build_actor(self, actor):
        config = self._config

        # parse body parts and skills
        self._actors = []
        self._ob_norms = []

        # load networks

        # Change here !!!!!!
        if config.primitive_skills:
            skills = config.primitive_skills
        else:
            skills = ['primitive']

        for skill in skills:
            skill_actor = actor(config, self._ob_space, self._ac_space, config.tanh_policy)
            skill_ob_norm = Normalizer(self._ob_space,
                                       default_clip_range=config.clip_range,
                                       clip_obs=config.clip_obs)

            if self._config.meta_update_target == 'HL':
                path = os.path.join(config.primitive_dir, skill)
                ckpt_path, ckpt_num = get_ckpt_path(path, None)
                logger.warn('Load skill checkpoint (%s) from (%s)', skill, ckpt_path)
                ckpt = torch.load(ckpt_path)

                if type(ckpt['agent']['actor_state_dict']) == OrderedDict:
                    # backward compatibility to older checkpoints
                    skill_actor.load_state_dict(ckpt['agent']['actor_state_dict'])
                else:
                    skill_actor.load_state_dict(ckpt['agent']['actor_state_dict'][0][0])
                skill_ob_norm.load_state_dict(ckpt['agent']['ob_norm_state_dict'])

            skill_actor.to(config.device)
            self._actors.append(skill_actor)
            self._ob_norms.append(skill_ob_norm)

    def act(self, ob, meta_ac, is_train=True, return_stds=False):
        if self._config.hrl:
            skill_idx = int(meta_ac['default'][0])
            skill_idx = 0
            # if self._config.policy == 'mlp':
            #     ob = self._ob_norms[skill_idx].normalize(ob)
            if self._config.meta_update_target == 'HL':
                if return_stds:
                    ac, activation, stds = self._actors[skill_idx].act(ob, False, return_stds=return_stds)
                else:
                    ac, activation = self._actors[skill_idx].act(ob, False, return_stds=return_stds)
            else:
                if return_stds:
                    ac, activation, stds = self._actors[skill_idx].act(ob, is_train, return_stds=return_stds)
                else:
                    ac, activation = self._actors[skill_idx].act(ob, is_train, return_stds=return_stds)

        if return_stds:
            return ac, activation, stds
        else:
            return ac, activation

    def act_log(self, ob, meta_ac=None):
        ''' Note: only usable for SAC agents '''
<<<<<<< HEAD
        # if self._config.policy == 'mlp':
        #     ob_ = self._ob_norms[skill_idx].normalize(ob_)
=======
        for k, v in meta_ac.items():
            if k != 'default':
                ob[k] = v
>>>>>>> 694f196f
        skill_idx = int(meta_ac['default'][0])
        return self._actors[skill_idx].act_log(ob)

    def sync_networks(self):
        if self._config.meta_update_target == 'LL' or \
           self._config.meta_update_target == 'both':
            super().sync_networks()
        else:
            pass
<|MERGE_RESOLUTION|>--- conflicted
+++ resolved
@@ -90,14 +90,11 @@
 
     def act_log(self, ob, meta_ac=None):
         ''' Note: only usable for SAC agents '''
-<<<<<<< HEAD
         # if self._config.policy == 'mlp':
         #     ob_ = self._ob_norms[skill_idx].normalize(ob_)
-=======
         for k, v in meta_ac.items():
             if k != 'default':
                 ob[k] = v
->>>>>>> 694f196f
         skill_idx = int(meta_ac['default'][0])
         return self._actors[skill_idx].act_log(ob)
 
