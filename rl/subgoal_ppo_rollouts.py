--- conflicted
+++ resolved
@@ -173,13 +173,8 @@
                             rollout.add({'ob': prev_ob, 'meta_ac': meta_ac, 'ac': subgoal_ac, 'ac_before_activation': ac_before_activation, 'vpred': vpred})
 
                         meta_rollout.add({'meta_done': done, 'meta_rew': reward})
-<<<<<<< HEAD
-                        #rollout.add({'done': done, 'rew': reward})
                         rollout.add({'done': done, 'rew': cum_rew})
-=======
-                        rollout.add({'done': done, 'rew': reward})
-                        # rollout.add({'done': done, 'rew': cum_rew})
->>>>>>> 08aa5453
+                        # rollout.add({'done': done, 'rew': reward})
                         if config.termination:
                             term = bool(subgoal_ac['term'][0])
                         if every_steps is not None and step % every_steps == 0:
