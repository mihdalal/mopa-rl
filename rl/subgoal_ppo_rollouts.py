import os
from collections import defaultdict, Counter

import numpy as np
import torch
import cv2
import gym
from collections import OrderedDict
from env.inverse_kinematics import qpos_from_site_pose_sampling, qpos_from_site_pose
from util.logger import logger
from util.env import joint_convert
from util.gym import action_size
from util.info import Info


class Rollout(object):
    def __init__(self):
        self._history = defaultdict(list)

    def add(self, data):
        for key, value in data.items():
            self._history[key].append(value)

    def __len__(self):
        return len(self._history['ob'])

    def get(self):
        batch = {}
        for k, v in self._history.items():
            batch[k] = v
        self._history = defaultdict(list)
        return batch

class MetaRollout(object):
    def __init__(self):
        self._history = defaultdict(list)

    def add(self, data):
        for key, value in data.items():
            self._history[key].append(value)

    def __len__(self):
        return len(self._history['meta_ob'])

    def get(self):
        batch = {}
        batch['ob'] = self._history['meta_ob']
        batch['ac'] = self._history['meta_ac']
        batch['ac_before_activation'] = self._history['meta_ac_before_activation']
        batch['log_prob'] = self._history['meta_log_prob']
        batch['done'] = self._history['meta_done']
        batch['rew'] = self._history['meta_rew']
        self._history = defaultdict(list)
        return batch

class SubgoalPPORolloutRunner(object):
    def __init__(self, config, env, env_eval, meta_pi, pi):
        self._config = config
        self._env = env
        self._env_eval = env_eval
        self._meta_pi = meta_pi
        self._pi = pi
        self._ik_env = gym.make(config.env, **config.__dict__)

    def run(self, max_step=10000, is_train=True, random_exploration=False, every_steps=None, every_episodes=None):
        if every_steps is None and every_episodes is None:
            raise ValueError("Both every_steps and every_episodes cannot be None")

        config = self._config
        device = config.device
        env = self._env if is_train else self._env_eval
        max_step = env.max_episode_steps
        meta_pi = self._meta_pi
        pi = self._pi

        rollout = Rollout()
        meta_rollout = MetaRollout()
        reward_info = Info()
        ep_info = Info()
        episode = 0
        step = 0

        while True:
            done = False
            ep_len = 0
            ep_rew = 0
            mp_success = 0
            prev_primitive = -1
            cur_primitive = -1
            contact_skill_num = 0
            meta_ac = None
            success = False
            term = True
            skill_count = {}
            if self._config.hrl:
                for skill in pi._skills:
                    skill_count[skill] = 0
            ob = env.reset()

            while not done and ep_len < max_step:
                if not config.meta_oracle: # use HL policy
                    meta_ac, meta_ac_before_activation, meta_log_prob =\
                            meta_pi.act(ob, is_train=is_train)
                else: # not use HL policy
                    if config.skill_ordering: # given skil ordering
                        if config.termination and term:
                            cur_primitive += 1
                            term = False
                        meta_ac = OrderedDict([('default', np.array([cur_primitive]))])
                    elif config.alternation: # alternate motion planner and rl skill
                        assert config.termination, "Termination has to be turned on"
                        if term:
                            if cur_primitive == 1:
                                cur_primitive = 0
                            elif cur_primitive == 0:
                                cur_primitive = 1
                            else:
                                cur_primitive = 0
                        meta_ac = OrderedDict([('default', np.array([cur_primitive]))])
                    else: # rule-based HL policy
                        prev_primitive = cur_primitive
                        cur_primitive_str = env.get_next_primitive(np.array([prev_primitive]))
                        if cur_primitive_str is not None:
                            cur_primitive = [cur_primitive_str in v.lower() for v in config.primitive_skills].index(True)
                            meta_ac = OrderedDict([('default', np.array([cur_primitive]))])
                        else:
                            cur_primitive = prev_primitive
                    meta_ac_before_activation = None
                    meta_log_prob = None

                meta_len = 0
                meta_rew = 0

                curr_qpos = env.sim.data.qpos.ravel().copy()
                skill_type = pi.return_skill_type(meta_ac)
                skill_count[skill_type] += 1
                info = OrderedDict()
                if 'mp' in skill_type:
                    traj, success, target_qpos, subgoal_ac, ac_before_activation = pi.plan(curr_qpos, meta_ac=meta_ac,
                                                                     ob=ob.copy(),
                                                                     random_exploration=random_exploration,
                                                                     ref_joint_pos_indexes=env.ref_joint_pos_indexes)
                    if success:
                        mp_success += 1
                        cum_rew = 0
                        ll_ob = ob.copy()
                        prev_ob = ob.copy()
<<<<<<< HEAD
                        meta_rollout.add({
                            'meta_ob': ob, 'meta_ac': meta_ac, 'meta_ac_before_activation': meta_ac_before_activation, 'meta_log_prob': meta_log_prob,
                        })

                        vpred = pi.get_value(ll_ob, meta_ac) # predict value
                        step += 1
                        for i, next_qpos in enumerate(traj): # Execute motion planner path
=======
                        vpred = pi.get_value(ll_ob, meta_ac)
                        step += 1
                        for i, next_qpos in enumerate(traj):
                            meta_rollout.add({
                                'meta_ob': ob, 'meta_ac': meta_ac, 'meta_ac_before_activation': meta_ac_before_activation, 'meta_log_prob': meta_log_prob,
                            })
>>>>>>> 10996263
                            ll_ob = ob.copy()
                            ac = env.form_action(next_qpos, cur_primitive)
                            ob, reward, done, info = env.step(ac, is_planner=True)
                            meta_rollout.add({'meta_done': done, 'meta_rew': reward})
                            meta_rew += reward
                            ep_len += 1
                            ep_rew += reward
                            meta_len += 1
                            reward_info.add(info)
                            if done or ep_len >= max_step or meta_len >= config.min_path_len:
                                break

                        if self._config.subgoal_hindsight: # refer to HAC: subgoal hindsight
                            hindsight_subgoal_ac = OrderedDict([('default', env.sim.data.qpos[env.ref_joint_pos_indexes].copy() - curr_qpos[env.ref_joint_pos_indexes])])
                            if config.termination:
                                hindsight_subgoal_ac['term'] = subgoal_ac['term']
                            rollout.add({'ob': prev_ob, 'meta_ac': meta_ac, 'ac': hindsight_subgoal_ac, 'ac_before_activation': ac_before_activation, 'vpred': vpred})
                        else:
                            rollout.add({'ob': prev_ob, 'meta_ac': meta_ac, 'ac': subgoal_ac, 'ac_before_activation': ac_before_activation, 'vpred': vpred})

<<<<<<< HEAD
                        meta_rollout.add({'meta_done': done, 'meta_rew': reward})
=======
>>>>>>> 10996263
                        rollout.add({'done': done, 'rew': meta_rew})
                        if config.termination:
                            term = bool(subgoal_ac['term'][0])

                        if every_steps is not None and step % every_steps == 0:
                            # last frame
                            ll_ob = ob.copy()
                            vpred = pi.get_value(ll_ob, meta_ac)
                            rollout.add({'ob': ll_ob, 'vpred': vpred})
                            meta_rollout.add({'meta_ob': ob})
                            yield rollout.get(), meta_rollout.get(), ep_info.get_dict(only_scalar=True)

                        if not done and config.skill_ordering: # used when the skill ordering is given
                            if config.termination and term and cur_primitive == len(config.primitive_skills)-1:
                                done = True
                                done, info, _ = env._after_step(None, done, {})
                                reward_info.add(info)

                    else:
                        ll_ob = ob.copy()
                        # reward = self._config.invalid_planner_rew
                        reward, _  = env.compute_reward(np.zeros(env.sim.model.nu))
                        vpred = pi.get_value(ll_ob, meta_ac)
                        meta_rollout.add({
                            'meta_ob': ob, 'meta_ac': meta_ac, 'meta_ac_before_activation': meta_ac_before_activation, 'meta_log_prob': meta_log_prob,
                        })
                        rollout.add({'ob': ll_ob, 'meta_ac': meta_ac, 'ac': subgoal_ac, 'ac_before_activation': ac_before_activation, 'vpred': vpred})
                        # if not env.isValidState(self._config.ignored_contact_geom_ids[cur_primitive]):
                        #     done = True
                        done, info, _ = env._after_step(reward, done, info)
                        rollout.add({'done': done, 'rew': reward})
                        meta_rollout.add({'meta_done': done, 'meta_rew': reward})
                        ep_len += 1
                        step += 1
                        ep_rew += reward
                        meta_len += 1
                        reward_info.add(info)

                        if config.termination:
                            term = bool(subgoal_ac['term'][0])

                        if every_steps is not None and step % every_steps == 0:
                            # last frame
                            vpred = pi.get_value(ll_ob, meta_ac)
                            rollout.add({'ob': ll_ob, 'vpred': vpred})
                            meta_rollout.add({'meta_ob': ob})
                            yield rollout.get(), meta_rollout.get(), ep_info.get_dict(only_scalar=True)

                        if not done and config.skill_ordering: # used when the skill ordering is given
                            if config.termination and term and cur_primitive == len(config.primitive_skills)-1:
                                done = True
                                done, info, _ = env._after_step(None, done, {})
                                reward_info.add(info)

                else:
                    contact_skill_num += 1
                    while not done and ep_len < max_step and meta_len < config.max_meta_len:
                        meta_rollout.add({
                            'meta_ob': ob, 'meta_ac': meta_ac, 'meta_ac_before_activation': meta_ac_before_activation, 'meta_log_prob': meta_log_prob,
                        })
                        ll_ob = ob.copy()
                        if config.hrl:
                            ac, ac_before_activation, stds = pi.act(ll_ob, meta_ac, is_train=is_train, return_stds=True)
                        else:
                            ac, ac_before_activation, stds = pi.act(ll_ob, is_train=is_train, return_stds=True)
                        vpred = pi.get_value(ll_ob, meta_ac)
                        rollout.add({'ob': ll_ob, 'meta_ac': meta_ac, 'ac': ac, 'ac_before_activation': ac_before_activation, 'vpred': vpred})
                        ob, reward, done, info = env.step(ac)
                        rollout.add({'done': done, 'rew': reward})
                        meta_rollout.add({'meta_done': done, 'meta_rew': reward})

                        ep_len += 1
                        step += 1
                        ep_rew += reward
                        meta_len += 1
                        meta_rew += reward
                        reward_info.add(info)
                        # if config.termination:
                        #     term = bool(ac['term'][0])

                        if every_steps is not None and step % every_steps == 0:
                            # last frame
                            ll_ob = ob.copy()
                            vpred = pi.get_value(ll_ob, meta_ac)
                            rollout.add({'ob': ll_ob, 'vpred': vpred})
                            meta_rollout.add({'meta_ob': ob})
                            yield rollout.get(), meta_rollout.get(), ep_info.get_dict(only_scalar=True)

                        if not done and (config.skill_ordering or config.alternation) and config.termination and term: # break the loop if termination is true
                            break

                    if not done and config.skill_ordering:
                        if cur_primitive == len(config.primitive_skills)-1 or (config.contact_check and not env.is_contact_skill_success(contact_skill_num)):
                            done = True
                            done, info, _ = env._after_step(None, done, {})
                            reward_info.add(info)
                        else:
                            term = True

            ep_info.add({'len': ep_len, 'rew': ep_rew, 'mp_success': mp_success})
            ep_info.add(skill_count)
            reward_info_dict = reward_info.get_dict(reduction="sum", only_scalar=True)
            ep_info.add(reward_info_dict)
            logger.info('Ep %d rollout: %s %s', episode,
                        {k: v for k, v in reward_info_dict.items()
                         if not 'qpos' in k and np.isscalar(v)}, {k: v for k, v in skill_count.items()})
            episode += 1

    def run_episode(self, max_step=10000, is_train=True, record=False, random_exploration=False):
        config = self._config
        device = config.device
        env = self._env if is_train else self._env_eval
        max_step = env.max_episode_steps
        meta_pi = self._meta_pi
        pi = self._pi
        ik_env = self._ik_env
        ik_env.reset()

        self._record_frames = []

        rollout = Rollout()
        meta_rollout = MetaRollout()
        reward_info = Info()
        ep_info = Info()
        step = 0

        done = False
        ep_len = 0
        ep_rew = 0
        mp_success = 0
        meta_ac = None
        term = True
        prev_primitive = -1
        cur_primitive = -1
        contact_skill_num = 0
        skill_count = {}
        if self._config.hrl:
            for skill in pi._skills:
                skill_count[skill] = 0

        ob = env.reset()
        if record: self._store_frame(env)

        while not done and ep_len < max_step:
            if not config.meta_oracle:
                meta_ac, meta_ac_before_activation, meta_log_prob =\
                        meta_pi.act(ob, is_train=is_train)
            else:
                if config.skill_ordering:
                    if config.termination and term:
                        cur_primitive += 1
                        term = False
                    meta_ac = OrderedDict([('default', np.array([cur_primitive]))])
                elif config.alternation:
                    assert config.termination, "Termination has to be turned on"
                    if term:
                        if cur_primitive == 1:
                            cur_primitive = 0
                        elif cur_primitive == 0:
                            cur_primitive = 1
                        else:
                            cur_primitive = 0
                    meta_ac = OrderedDict([('default', np.array([cur_primitive]))])
                else:
                    prev_primitive = cur_primitive
                    cur_primitive_str = env.get_next_primitive(np.array([prev_primitive]))
                    if cur_primitive_str is not None:
                        cur_primitive = [cur_primitive_str in v.lower() for v in config.primitive_skills].index(True)
                        meta_ac = OrderedDict([('default', np.array([cur_primitive]))])
                    else:
                        cur_primitive = prev_primitive
                meta_ac_before_activation = None
                meta_log_prob = None

            meta_len = 0
            meta_rew = 0
            curr_qpos = env.sim.data.qpos.ravel().copy()
            skill_type = pi.return_skill_type(meta_ac)
            skill_count[skill_type] += 1
            goal_xpos = None
            goal_xquat = None

            info = OrderedDict()
            if 'mp' in skill_type:
                traj, success, target_qpos, subgoal_ac, ac_before_activation = pi.plan(curr_qpos,
                                                                                       meta_ac=meta_ac,
                                                                                       ob=ob.copy(),
                                                                                       ref_joint_pos_indexes=env.ref_joint_pos_indexes)

                ik_env.set_state(target_qpos, env.sim.data.qvel.ravel().copy())
                goal_xpos, goal_xquat = self._get_mp_body_pos(ik_env, postfix='goal')
                ll_ob = ob.copy()
                prev_ob = ob.copy()
                meta_rollout.add({
                    'meta_ob': ob, 'meta_ac': meta_ac, 'meta_ac_before_activation': meta_ac_before_activation, 'meta_log_prob': meta_log_prob,
                })
                vpred = pi.get_value(ll_ob, meta_ac)
                if success:
                    mp_success += 1
                    for next_qpos in traj:
                        ll_ob = ob.copy()
                        ac = env.form_action(next_qpos, cur_primitive)
                        ob, reward, done, info = env.step(ac, is_planner=True)
                        meta_rollout.add({'meta_done': done, 'meta_rew': reward})
                        rollout.add({'done': done, 'rew': reward})

                        ep_len += 1
                        step += 1
                        ep_rew += reward
                        meta_len += 1
                        reward_info.add(info)

                        if record:
                            frame_info = info.copy()
                            frame_info['ac'] = ac['default']
                            frame_info['target_qpos'] = target_qpos
                            frame_info['subgoal'] = subgoal_ac
                            frame_info['states'] = 'Valid states'
                            curr_qpos = env.sim.data.qpos.copy()
                            frame_info['curr_qpos'] = curr_qpos
                            frame_info['mp_path_qpos'] = next_qpos[env.ref_joint_pos_indexes]
                            frame_info['goal'] = env.goal
                            frame_info['skill_type'] = skill_type
                            for i, k in enumerate(meta_ac.keys()):
                                if k == 'subgoal' and k != 'default':
                                    frame_info['meta_subgoal'] = meta_ac[k]
                                elif k != 'default':
                                    frame_info['meta_'+k] = meta_ac[k]

                            ik_qpos = env.sim.data.qpos.ravel().copy()
                            ik_qpos[env.ref_joint_pos_indexes] = next_qpos[env.ref_joint_pos_indexes]
                            ik_env.set_state(ik_qpos, ik_env.sim.data.qvel.ravel())
                            xpos, xquat = self._get_mp_body_pos(ik_env)
                            vis_pos = [(xpos, xquat), (goal_xpos, goal_xquat)]
                            self._store_frame(env, frame_info, None, vis_pos=vis_pos)
                        if done or ep_len >= max_step or meta_len >= config.min_path_len:
                            break

                    if config.termination:
                        term = bool(subgoal_ac['term'][0])

                    if self._config.subgoal_hindsight: # refer to HAC
                        hindsight_subgoal_ac = OrderedDict([('default', env.sim.data.qpos[env.ref_joint_pos_indexes].copy() - curr_qpos[env.ref_joint_pos_indexes])])
                        if config.termination:
                            hindsight_subgoal_ac['term'] = subgoal_ac['term']
                        rollout.add({'ob': prev_ob, 'meta_ac': meta_ac, 'ac': hindsight_subgoal_ac, 'ac_before_activation': ac_before_activation, 'vpred': vpred})
                    else:
                        rollout.add({'ob': prev_ob, 'meta_ac': meta_ac, 'ac': subgoal_ac, 'ac_before_activation': ac_before_activation, 'vpred': vpred})
                    if not done and config.skill_ordering:
                        if config.termination and term and cur_primitive == len(config.primitive_skills)-1:
                            done = True
                            done, info, _ = env._after_step(None, done, info)
                            reward_info.add(info)

                else:
                    ll_ob = ob.copy()
                    meta_rollout.add({
                        'meta_ob': ob, 'meta_ac': meta_ac, 'meta_ac_before_activation': meta_ac_before_activation, 'meta_log_prob': meta_log_prob,
                    })
                    # reward = self._config.invalid_planner_rew
                    reward, _  = env.compute_reward(np.zeros(env.sim.model.nu))
                    vpred = pi.get_value(ll_ob, meta_ac)
                    rollout.add({'ob': ll_ob, 'meta_ac': meta_ac, 'ac': subgoal_ac, 'ac_before_activation': ac_before_activation, 'vpred': vpred})
                    done, info, _ = env._after_step(reward, False, info)
                    reward_info.add(info)
                    rollout.add({'done': done, 'rew': reward})
                    ep_len += 1
                    step += 1
                    ep_rew += reward
                    meta_len += 1
                    meta_rollout.add({'meta_done': done, 'meta_rew': reward})
                    if config.termination:
                        term = bool(subgoal_ac['term'][0])
                    if record:
                        frame_info = info.copy()
                        frame_info['states'] = 'Invalid states'
                        frame_info['target_qpos'] = target_qpos
                        curr_qpos = env.sim.data.qpos.copy()
                        frame_info['curr_qpos'] = curr_qpos
                        frame_info['goal'] = env.goal
                        frame_info['skill_type'] = skill_type
                        frame_info['contacts'] = env.sim.data.ncon
                        for i, k in enumerate(meta_ac.keys()):
                            if k == 'subgoal' and k != 'default':
                                frame_info['meta_subgoal'] = meta_ac[k]
                            elif k != 'default':
                                frame_info['meta_'+k] = meta_ac[k]

                        xpos, xquat = self._get_mp_body_pos(ik_env)
                        vis_pos = [(xpos, xquat), (goal_xpos, goal_xquat)]
                        self._store_frame(env, frame_info, None, vis_pos=vis_pos)
                    if not done and config.skill_ordering:
                        if config.termination and term and cur_primitive == len(config.primitive_skills)-1:
                            done = True
                            done, info, _ = env._after_step(None, done, info)
                            reward_info.add(info)
            else:
                contact_skill_num += 1
                while not done and ep_len < max_step and meta_len < config.max_meta_len:
                    ll_ob = ob.copy()
                    meta_rollout.add({
                        'meta_ob': ob, 'meta_ac': meta_ac, 'meta_ac_before_activation': meta_ac_before_activation, 'meta_log_prob': meta_log_prob,
                    })
                    if config.hrl:
                        ac, ac_before_activation, stds = pi.act(ll_ob, meta_ac, is_train=is_train, return_stds=True)
                    else:
                        ac, ac_before_activation, stds = pi.act(ll_ob, is_train=is_train, return_stds=True)
                    vpred = pi.get_value(ll_ob, meta_ac)
                    rollout.add({'ob': ll_ob, 'meta_ac': meta_ac, 'ac': ac, 'ac_before_activation': ac_before_activation, 'vpred': vpred})

                    ob, reward, done, info = env.step(ac)
                    rollout.add({'done': done, 'rew': reward})

                    ep_len += 1
                    step += 1
                    ep_rew += reward
                    meta_len += 1
                    meta_rew += reward
                    reward_info.add(info)
                    meta_rollout.add({'meta_done': done, 'meta_rew': reward})
                    if record:
                        frame_info = info.copy()
                        frame_info['ac'] = ac['default']
                        curr_qpos = env.sim.data.qpos.copy()
                        frame_info['curr_qpos'] = curr_qpos
                        frame_info['goal'] = env.goal
                        frame_info['skill_type'] = skill_type
                        for i, k in enumerate(meta_ac.keys()):
                            if k == 'subgoal' and k != 'default':
                                frame_info['meta_subgoal'] = meta_ac[k]
                            elif k != 'default':
                                frame_info['meta_'+k] = meta_ac[k]

                        vis_pos=[]
                        self._store_frame(env, frame_info, None, vis_pos=[])

                # if not done and config.skill_ordering:
                if not done:
                    # if cur_primitive == len(config.primitive_skills)-1 or (config.contact_check and not env.is_contact_skill_success(contact_skill_num)):
                    #     done = True
                    #     done, info, _ = env._after_step(None, done, {})
                    #     reward_info.add(info)
                    # else:
                    term = True

        ep_info.add({'len': ep_len, 'rew': ep_rew, 'mp_success': mp_success})
        ep_info.add(skill_count)
        reward_info_dict = reward_info.get_dict(reduction="sum", only_scalar=True)
        ep_info.add(reward_info_dict)
        # last frame
        ll_ob = ob.copy()
        vpred = pi.get_value(ll_ob, meta_ac)
        rollout.add({'ob': ll_ob, 'meta_ac': meta_ac, 'vpred': vpred})
        meta_rollout.add({'meta_ob': ob})
        return rollout.get(), meta_rollout.get(), ep_info.get_dict(only_scalar=True), self._record_frames

    def _get_mp_body_pos(self, ik_env, postfix='dummy'):
        xpos = OrderedDict()
        xquat = OrderedDict()
        for i in range(len(ik_env.ref_joint_pos_indexes)):
            name = 'body'+str(i)
            body_idx = ik_env.sim.model.body_name2id(name)
            xpos[name+'-'+ postfix] = ik_env.sim.data.body_xpos[body_idx].copy()
            xquat[name+'-'+postfix] = ik_env.sim.data.body_xquat[body_idx].copy()

        return xpos, xquat

    def _store_frame(self, env, info={}, subgoal=None, vis_pos=[]):
        color = (200, 200, 200)

        text = "{:4} {}".format(env._episode_length,
                                env._episode_reward)

        if self._config.hl_type == 'subgoal' and subgoal is not None:
            env._set_pos('subgoal', [subgoal[0], subgoal[1], env._get_pos('subgoal')[2]])
            env._set_color('subgoal', [0.2, 0.9, 0.2, 1.])

        for xpos, xquat in vis_pos:
            for k in xpos.keys():
                env._set_pos(k, xpos[k])
                env._set_quat(k, xquat[k])
                color = env._get_color(k)
                color[-1] = 0.3
                env._set_color(k, color)

        frame = env.render('rgb_array') * 255.0
        env._set_color('subgoal', [0.2, 0.9, 0.2, 0.])
        for xpos, xquat in vis_pos:
            if xpos is not None and xquat is not None:
                for k in xpos.keys():
                    color = env._get_color(k)
                    color[-1] = 0.
                    env._set_color(k, color)

        fheight, fwidth = frame.shape[:2]
        frame = np.concatenate([frame, np.zeros((fheight, fwidth, 3))], 0)

        if self._config.record_caption:
            font_size = 0.4
            thickness = 1
            offset = 12
            x, y = 5, fheight + 10
            cv2.putText(frame, text,
                        (x, y), cv2.FONT_HERSHEY_SIMPLEX,
                        font_size, (255, 255, 0), thickness, cv2.LINE_AA)
            for i, k in enumerate(info.keys()):
                v = info[k]
                key_text = '{}: '.format(k)
                (key_width, _), _ = cv2.getTextSize(key_text, cv2.FONT_HERSHEY_SIMPLEX,
                                                    font_size, thickness)

                cv2.putText(frame, key_text,
                            (x, y + offset * (i + 2)),
                            cv2.FONT_HERSHEY_SIMPLEX,
                            font_size, (66, 133, 244), thickness, cv2.LINE_AA)

                cv2.putText(frame, str(v),
                            (x + key_width, y + offset * (i + 2)),
                            cv2.FONT_HERSHEY_SIMPLEX,
                            font_size, (255, 255, 255), thickness, cv2.LINE_AA)

        self._record_frames.append(frame)<|MERGE_RESOLUTION|>--- conflicted
+++ resolved
@@ -145,26 +145,16 @@
                         cum_rew = 0
                         ll_ob = ob.copy()
                         prev_ob = ob.copy()
-<<<<<<< HEAD
                         meta_rollout.add({
                             'meta_ob': ob, 'meta_ac': meta_ac, 'meta_ac_before_activation': meta_ac_before_activation, 'meta_log_prob': meta_log_prob,
                         })
 
                         vpred = pi.get_value(ll_ob, meta_ac) # predict value
                         step += 1
-                        for i, next_qpos in enumerate(traj): # Execute motion planner path
-=======
-                        vpred = pi.get_value(ll_ob, meta_ac)
-                        step += 1
-                        for i, next_qpos in enumerate(traj):
-                            meta_rollout.add({
-                                'meta_ob': ob, 'meta_ac': meta_ac, 'meta_ac_before_activation': meta_ac_before_activation, 'meta_log_prob': meta_log_prob,
-                            })
->>>>>>> 10996263
+                        for next_qpos in traj: # Execute motion planner path
                             ll_ob = ob.copy()
                             ac = env.form_action(next_qpos, cur_primitive)
                             ob, reward, done, info = env.step(ac, is_planner=True)
-                            meta_rollout.add({'meta_done': done, 'meta_rew': reward})
                             meta_rew += reward
                             ep_len += 1
                             ep_rew += reward
@@ -181,11 +171,8 @@
                         else:
                             rollout.add({'ob': prev_ob, 'meta_ac': meta_ac, 'ac': subgoal_ac, 'ac_before_activation': ac_before_activation, 'vpred': vpred})
 
-<<<<<<< HEAD
-                        meta_rollout.add({'meta_done': done, 'meta_rew': reward})
-=======
->>>>>>> 10996263
                         rollout.add({'done': done, 'rew': meta_rew})
+                        meta_rollout.add({'meta_done': done, 'meta_rew': meta_rew})
                         if config.termination:
                             term = bool(subgoal_ac['term'][0])
 
