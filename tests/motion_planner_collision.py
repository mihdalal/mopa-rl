import os, sys
import numpy as np
import shutil
from collections import OrderedDict
import gym
import env
from config import argparser
from rl.planner_agent import PlannerAgent
from util.misc import make_ordered_pair, save_video
from config.motion_planner import add_arguments as planner_add_arguments
import cv2
import time
import timeit
import copy
np.set_printoptions(precision=3)

# workaround for mujoco py issue #390
mujocopy_render_hack = (os.environ['USER'] == 'gautam') #bugfix for bad openGL context on my machine
if mujocopy_render_hack:
    print("Setting an offscreen GlfwContext. See mujoco-py issue #390")
    from mujoco_py import GlfwContext
    GlfwContext(offscreen=True)  # Create a window to init GLFW.

def render_frame(env, step, info={}):
    color = (200, 200, 200)
    text = "Step: {}".format(step)
    frame = env.render('rgb_array') * 255.0
    fheight, fwidth = frame.shape[:2]
    frame = np.concatenate([frame, np.zeros((fheight, fwidth, 3))], 0)

    font_size = 0.4
    thickness = 1
    offset = 12
    x, y = 5, fheight+10
    cv2.putText(frame, text,
                (x, y), cv2.FONT_HERSHEY_SIMPLEX,
                font_size, (255, 255, 0), thickness, cv2.LINE_AA)

    for i, k in enumerate(info.keys()):
        v = info[k]
        key_text = '{}: '.format(k)
        (key_width, _), _ = cv2.getTextSize(key_text, cv2.FONT_HERSHEY_SIMPLEX,
                                          font_size, thickness)
        cv2.putText(frame, key_text,
                    (x, y+offset*(i+2)),
                    cv2.FONT_HERSHEY_SIMPLEX,
                    font_size, (66, 133, 244), thickness, cv2.LINE_AA)
        cv2.putText(frame, str(v),
                    (x + key_width, y+offset*(i+2)),
                    cv2.FONT_HERSHEY_SIMPLEX,
                    font_size, (255, 255, 255), thickness, cv2.LINE_AA)
    return frame

def interpolate(env, next_qpos, out_of_bounds, planner):
    interpolated_traj = []
    current_qpos = env.sim.data.qpos

    min_action = env.action_space.spaces['default'].low[0] * env._ac_scale * 0.8  # assume equal for all
    max_action = env.action_space.spaces['default'].high[0] * env._ac_scale * 0.8 # assume equal for all
    assert max_action > min_action, "action space box is ill defined"
    assert max_action > 0 and min_action < 0, "action space MAY be ill defined. Check this assertion"

    action = env.form_action(next_qpos)
    action_arr = action['default']

    # Step1: get scaling factor. get scaled down action within action limits
    scaling_factor = 1
    for i in out_of_bounds:
        ac = action_arr[i]
        sf = ac/max_action if (ac > max_action) else ac/min_action # assumes max>0, min<0 !! Check signs!
        scaling_factor = max(scaling_factor, sf)

    scaled_ac = action_arr[:len(env.ref_joint_pos_indexes)]/scaling_factor
    action['default'] = scaled_ac

    # Step2: Run scaled down action for floor(scaling factor) steps
    reward = 0
    interp_qpos = copy.deepcopy(current_qpos)
    valid = True
    for i in range(int(scaling_factor)): # scaling_factor>0 => int(scaling_factor) == int(floor(scaling_factor))
        interp_qpos[env.ref_joint_pos_indexes] += scaled_ac
        if not planner.isValidState(interp_qpos):
            valid = False
            break
        interpolated_traj.append(copy.deepcopy(interp_qpos))
        # print("Action %s from %s to %s" % (scaled_ac, current_qpos[env.ref_joint_pos_indexes], interp_qpos[env.ref_joint_pos_indexes]))
        # _, interp_reward, _, _ = env.step(action, is_planner=True)
        # reward = reward + interp_reward
    if not valid:
        interpolated_traj = planner.plan(env.sim.data.qpos, next_qpos, args.simple_timelimit)[0]
    else:
        interpolated_traj.append(next_qpos)

    # Step3: Finally, one last step to reach nex_qpos
    # action = env.form_action(next_qpos)
    # ob, interp_reward, done, info = env.step(action, is_planner=True)
    # reward = reward + interp_reward

    print("Curr qpos %s,\torig. action %s,\tscaled down action %s" %(current_qpos[env.ref_joint_pos_indexes], action_arr, scaled_ac))
    print("Set of interpolated states\n\t", [qpos[env.ref_joint_pos_indexes] for qpos in interpolated_traj])

    return interpolated_traj


parser = argparser()
args, unparsed = parser.parse_known_args()
if 'pusher' in args.env:
    from config.pusher import add_arguments
    add_arguments(parser)
elif 'robosuite' in args.env:
    from config.robosuite import add_arguments
    add_arguments(parser)

planner_add_arguments(parser)
args, unparsed = parser.parse_known_args()

env = gym.make(args.env, **args.__dict__)
args._xml_path = env.xml_path
args.planner_type="rrt_connect"
args.simple_planner_type="sst"
args.planner_objective="path_length"
# args.planner_objective="maximize_min_clearance"
args.range = 0.1
args.threshold = 0.01
args.timelimit = 1.0
args.construct_time = 10.
args.simple_timelimit = 0.02
args.contact_threshold = -0.001
args.is_simplified = True
args.simplified_duration = 0.01

step_size = 0.004

ignored_contacts = []
# Allow collision with manipulatable object
geom_ids = env.agent_geom_ids
for manipulation_geom_id in env.manipulation_geom_ids:
    for geom_id in geom_ids:
        ignored_contacts.append(make_ordered_pair(manipulation_geom_id, geom_id))

passive_joint_idx = list(range(len(env.sim.data.qpos)))
[passive_joint_idx.remove(idx) for idx in env.ref_joint_pos_indexes]

non_limited_idx = np.where(env._is_jnt_limited==0)[0]
planner = PlannerAgent(args, env.action_space, non_limited_idx, passive_joint_idx, ignored_contacts, is_simplified=args.is_simplified, simplified_duration=args.simplified_duration) # default goal bias is 0.05
# planner = PlannerAgent(args, env.action_space, non_limited_idx, passive_joint_idx, ignored_contacts, is_simplified=True, simplified_duration=0.5) # default goal bias is 0.05
simple_planner = PlannerAgent(args, env.action_space, non_limited_idx, passive_joint_idx, ignored_contacts, goal_bias=1.0, is_simplified=False)


N = 10
is_save_video = True
frames = []
# TODO: This code is repeated in interpolate(). Fix this
min_action = env.action_space.spaces['default'].low[0] * env._ac_scale * 0.8  # assume equal for all
max_action = env.action_space.spaces['default'].high[0] * env._ac_scale * 0.8 # assume equal for all
assert max_action > min_action, "action space box is ill defined"
assert max_action > 0 and min_action < 0, "action space MAY be ill defined. Check this assertion"

for episode in range(N):
    print("Episode: {}".format(episode))
    done = False
    ob = env.reset()
    curr_qpos = env.sim.data.qpos.copy()
    # curr_qpos[:3] = np.array([-4., 0.3, -0.658])
    env.set_state(curr_qpos, env.sim.data.qvel.ravel())
    step = 0
    if is_save_video:
        frames.append([render_frame(env, step)])
    else:
        env.render('human')

    while not done:
        current_qpos = env.sim.data.qpos.copy()
        target_qpos = current_qpos.copy()
<<<<<<< HEAD
        # target_qpos[env.ref_joint_pos_indexes] = np.array([-2.942, 1.976, -0.989])
=======
        # target_qpos[env.ref_joint_pos_indexes] = np.array([-0.748, -0.899, -1.00])
>>>>>>> c5ea36ff
        target_qpos[env.ref_joint_pos_indexes] += np.random.uniform(low=-2, high=2, size=len(env.ref_joint_pos_indexes))
        # target_qpos[env.ref_joint_pos_indexes] = np.ones(len(env.ref_joint_pos_indexes)) * 0.5 # you can reproduce the invalid goal state
        if not simple_planner.isValidState(target_qpos):
            env.visualize_goal_indicator(target_qpos[env.ref_joint_pos_indexes].copy())
            if is_save_video:
                frames[episode].append(render_frame(env, step))
            else:
                env.render("human")
            print("Invalid goal state")
            continue
        else:
            print("Valid goal state")

        # traj, success, valid, exact = simple_planner.plan(current_qpos, target_qpos, timelimit=args.simple_timelimit)
        traj, success, valid, exact = planner.plan(current_qpos, target_qpos, attempts=50)
        env.visualize_goal_indicator(target_qpos[env.ref_joint_pos_indexes].copy())
        xpos = OrderedDict()
        xquat = OrderedDict()

        if not success and not exact:
            traj, success, valid, exact = planner.plan(current_qpos, target_qpos)
            print("Using normal planner path (%d points)" % len(traj))
        else:
            print("Using simpler planner path (%d points)" % len(traj))
        print("==============")

        if is_save_video:
            frames[episode].append(render_frame(env, step))
        else:
            env.render('human')
        reward = 0
        if success:
            for j, next_qpos in enumerate(traj):
                trial = 0
                while not planner.isValidState(next_qpos) and trial < 20:
                    d = env.sim.data.qpos.copy()-next_qpos
                    next_qpos += 0.05 * d/np.linalg.norm(d)
                    trial+=1
                action = env.form_action(next_qpos)
                action_arr = action['default']
                out_of_bounds = [i for i,ac in enumerate(action_arr[:len(env.ref_joint_pos_indexes)]) if (ac > max_action or ac < min_action)]

                env.visualize_dummy_indicator(next_qpos[env.ref_joint_pos_indexes].copy())
                if len(out_of_bounds) > 0: #Some actions out of bounds
                    reward = 0
<<<<<<< HEAD
                    times = 0
                    while (len(out_of_bounds) > 0 and times < 1): # INTERPOLATE until needed! Collision check already done by planner
                        # interpolate
                        interpolated_traj = interpolate(env, next_qpos, out_of_bounds, simple_planner)
                        times += 1
=======
                    i = 0
                    while (len(out_of_bounds) > 0 and i < 3): # INTERPOLATE! Collision check already done by planner
                        print("\n\nAction limits violated. Interpolate try %d/3" % (i+1))
                        # interpolate
                        interpolated_traj = interpolate(env, next_qpos, out_of_bounds)
>>>>>>> c5ea36ff
                        for interp_qpos in interpolated_traj:
                            if not planner.isValidState(interp_qpos):
                                print("Interpolated state %s is invalid!! Still stepping\n" % interp_qpos[env.ref_joint_pos_indexes])
                            action = env.form_action(interp_qpos)
                            step += 1
                            ob, interp_reward, done, info = env.step(action, is_planner=True)
                            if is_save_video:
                                info['ac'] = action['default']
                                info['next_qpos'] = next_qpos
                                info['target_qpos'] = target_qpos
                                info['curr_qpos'] = env.sim.data.qpos.copy()
                                frames[episode].append(render_frame(env, step, info))
                            else:
                                env.render('human')
                            reward += interp_reward
                            if done:
                                break
                        if done:
                            break
<<<<<<< HEAD
                    # check for out_of_bounds
                    action = env.form_action(next_qpos)
                    # out_of_bounds = [i for i,ac in enumerate(action['default']) if (ac > max_action or ac < min_action)]
                    # if len(out_of_bounds) > 0:
                    #     simple_planner.plan(env.sim.data.qpos, next_qpos, args.simple_timelimit)
                    times += 1
                    # if len(out_of_bounds) > 0:
                    #     print("\n\nStill out of bounds. Re-interpolate")
                    env._reset_prev_state()
=======
                        # check for out_of_bounds
                        action = env.form_action(next_qpos)
                        out_of_bounds = [i for i,ac in enumerate(action['default']) if (ac > max_action or ac < min_action)]
                        i = i+1
>>>>>>> c5ea36ff
                else:
                    ob, reward, done, info = env.step(action, is_planner=True)
                    step += 1

                if is_save_video:
                    info['ac'] = action['default']
                    info['next_qpos'] = next_qpos
                    info['target_qpos'] = target_qpos
                    info['curr_qpos'] = env.sim.data.qpos.copy()
                    frames[episode].append(render_frame(env, step, info))
                else:
                    import timeit
                    t = timeit.default_timer()
                    while timeit.default_timer() - t < 0.1:
                        env.render('human')
                if done:
                    break
        else:
            if is_save_video:
                frames[episode].append(render_frame(env, step))
            else:
                env.render('human')


if is_save_video:
    prefix_path = './tmp/motion_planning_test/'
    if not os.path.exists(prefix_path):
        os.makedirs(prefix_path)
    for i, episode_frames in enumerate(frames):
        fpath = os.path.join(prefix_path, 'test_trial_{}.mp4'.format(i))
        save_video(fpath, episode_frames, fps=5)<|MERGE_RESOLUTION|>--- conflicted
+++ resolved
@@ -172,11 +172,8 @@
     while not done:
         current_qpos = env.sim.data.qpos.copy()
         target_qpos = current_qpos.copy()
-<<<<<<< HEAD
         # target_qpos[env.ref_joint_pos_indexes] = np.array([-2.942, 1.976, -0.989])
-=======
         # target_qpos[env.ref_joint_pos_indexes] = np.array([-0.748, -0.899, -1.00])
->>>>>>> c5ea36ff
         target_qpos[env.ref_joint_pos_indexes] += np.random.uniform(low=-2, high=2, size=len(env.ref_joint_pos_indexes))
         # target_qpos[env.ref_joint_pos_indexes] = np.ones(len(env.ref_joint_pos_indexes)) * 0.5 # you can reproduce the invalid goal state
         if not simple_planner.isValidState(target_qpos):
@@ -222,19 +219,11 @@
                 env.visualize_dummy_indicator(next_qpos[env.ref_joint_pos_indexes].copy())
                 if len(out_of_bounds) > 0: #Some actions out of bounds
                     reward = 0
-<<<<<<< HEAD
                     times = 0
                     while (len(out_of_bounds) > 0 and times < 1): # INTERPOLATE until needed! Collision check already done by planner
                         # interpolate
                         interpolated_traj = interpolate(env, next_qpos, out_of_bounds, simple_planner)
                         times += 1
-=======
-                    i = 0
-                    while (len(out_of_bounds) > 0 and i < 3): # INTERPOLATE! Collision check already done by planner
-                        print("\n\nAction limits violated. Interpolate try %d/3" % (i+1))
-                        # interpolate
-                        interpolated_traj = interpolate(env, next_qpos, out_of_bounds)
->>>>>>> c5ea36ff
                         for interp_qpos in interpolated_traj:
                             if not planner.isValidState(interp_qpos):
                                 print("Interpolated state %s is invalid!! Still stepping\n" % interp_qpos[env.ref_joint_pos_indexes])
@@ -254,7 +243,6 @@
                                 break
                         if done:
                             break
-<<<<<<< HEAD
                     # check for out_of_bounds
                     action = env.form_action(next_qpos)
                     # out_of_bounds = [i for i,ac in enumerate(action['default']) if (ac > max_action or ac < min_action)]
@@ -264,12 +252,6 @@
                     # if len(out_of_bounds) > 0:
                     #     print("\n\nStill out of bounds. Re-interpolate")
                     env._reset_prev_state()
-=======
-                        # check for out_of_bounds
-                        action = env.form_action(next_qpos)
-                        out_of_bounds = [i for i,ac in enumerate(action['default']) if (ac > max_action or ac < min_action)]
-                        i = i+1
->>>>>>> c5ea36ff
                 else:
                     ob, reward, done, info = env.step(action, is_planner=True)
                     step += 1
