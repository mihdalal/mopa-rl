--- conflicted
+++ resolved
@@ -10,13 +10,7 @@
 from util.misc import make_ordered_pair, save_video
 from config.motion_planner import add_arguments as planner_add_arguments
 import cv2
-<<<<<<< HEAD
-<<<<<<< HEAD
 import time
-=======
->>>>>>> 099a862... implemented contact_threshold that lets the planner ignore slight penetrations
-=======
->>>>>>> e59ad2e6
 import timeit
 
 
@@ -85,7 +79,7 @@
 
 
 N = 1
-is_save_video = True
+is_save_video = False
 frames = []
 start_pos = np.array([-2.77561, 0.106835, 0.047638, -0.15049436,  0.16670527, -0.00635442, 0.14496655])
 # ob = env.reset()
