import re
from collections import OrderedDict

import numpy as np
from gym import spaces
from env.base import BaseEnv
from skimage import color, transform


class ReacherObstaclePixelEnv(BaseEnv):
    """ Reacher with Obstacles environment. """

    def __init__(self, **kwargs):
        super().__init__("reacher_obstacle.xml", **kwargs)
        self.obstacle_names = list(filter(lambda x: re.search(r'obstacle', x), self.model.body_names))
        self.memory = np.empty([84, 84, 4], dtype=np.uint8)

    def _reset(self):
        self._set_camera_position(0, [0, -1.0, 1.0])
        self._set_camera_rotation(0, [0, 0, 0])
<<<<<<< HEAD
        self._set_camera_position(1, [0, -0.7, 1.5])
=======
        self._set_camera_position(1, [0, -0.3, 1.0])
>>>>>>> d9d6a923
        self._set_camera_rotation(1, [0, 0, 0])

        while True:
            goal = np.random.uniform(low=-.4, high=.4, size=2)
            qpos = np.random.uniform(low=-1, high=1, size=self.model.nq) + self.sim.data.qpos.ravel()
            qpos[-2:] = goal
            qvel = np.random.uniform(low=-.005, high=.005, size=self.model.nv) + self.sim.data.qvel.ravel()
            qvel[-2:] = 0
            self.set_state(qpos, qvel)
            if self.sim.data.ncon == 0 and np.linalg.norm(goal) > 0.2:
                self.goal = goal
                break
        return self._get_obs()

    def initalize_joints(self):
        while True:
            qpos = np.random.uniform(low=-1, high=1, size=self.model.nq) + self.sim.data.qpos.ravel()
            qpos[-2:] = self.goal
            self.set_state(qpos, self.sim.data.qvel.ravel())
            if self.sim.data.ncon == 0:
                break

    def _get_obstacle_states(self):
        obstacle_states = []
        for name in self.obstacle_names:
            obstacle_states.extend(self._get_pos(name)[:2])
        return np.array(obstacle_states)

    def _get_obs(self):
        img = self.sim.render(camera_name=self._camera_name,
                                     width=100,
                                     height=100,
                                     depth=False)
        img = np.flipud(img)
        gray = color.rgb2gray(img)
        gray_resized = transform.resize(gray, (self._img_height, self._img_width))
        import matplotlib.pyplot as plt
        plt.imsave('./tmp/sample_ob.png', gray_resized, cmap=plt.get_cmap('gray'))
        self.memory[:, :, 1:] = self.memory[:, :, 0:3]
        self.memory[:, :, 0] = gray_resized
        return OrderedDict([('default', self.memory.transpose((2, 0, 1)))])

    @property
    def observation_space(self):
        return spaces.Dict([
            ('default', spaces.Box(shape=(4, self._img_height, self._img_width), low=0, high=255, dtype=np.float32)),
        ])


    @property
    def get_joint_positions(self):
        """
        The joint position except for goal states
        """
        return self.sim.data.qpos.ravel()[:-2]

    def _step(self, action):
        """
        Args:
            action (numpy array): The array should have the corresponding elements.
                0-6: The desired change in joint state (radian)
        """

        info = {}
        done = False
        desired_states = self.get_joint_positions + action

        if self._env_config['reward_type'] == 'dense':
            reward_dist = -self._get_distance("fingertip", "target")
            reward_ctrl = self._ctrl_reward(action)
            reward = reward_dist + reward_ctrl
            info = dict(reward_dist=reward_dist, reward_ctrl=reward_ctrl)
        else:
            reward = -(self._get_distance('fingertip', 'target') > self._env_config['distance_threshold']).astype(np.float32)

        velocity = action/self.dt # According to robosuite
        for i in range(self._action_repeat):
            self._do_simulation(velocity)
            if i + 1 < self._action_repeat:
                velocity = self._get_current_error(self.sim.data.qpos.ravel()[:-2], desired_states)/self.dt

        obs = self._get_obs()
        if self._get_distance('fingertip', 'target') < self._env_config['distance_threshold']:
            done =True
            self._success = True
        return obs, reward, done, info
<|MERGE_RESOLUTION|>--- conflicted
+++ resolved
@@ -18,12 +18,8 @@
     def _reset(self):
         self._set_camera_position(0, [0, -1.0, 1.0])
         self._set_camera_rotation(0, [0, 0, 0])
-<<<<<<< HEAD
         self._set_camera_position(1, [0, -0.7, 1.5])
-=======
         self._set_camera_position(1, [0, -0.3, 1.0])
->>>>>>> d9d6a923
-        self._set_camera_rotation(1, [0, 0, 0])
 
         while True:
             goal = np.random.uniform(low=-.4, high=.4, size=2)
@@ -59,8 +55,6 @@
         img = np.flipud(img)
         gray = color.rgb2gray(img)
         gray_resized = transform.resize(gray, (self._img_height, self._img_width))
-        import matplotlib.pyplot as plt
-        plt.imsave('./tmp/sample_ob.png', gray_resized, cmap=plt.get_cmap('gray'))
         self.memory[:, :, 1:] = self.memory[:, :, 0:3]
         self.memory[:, :, 0] = gray_resized
         return OrderedDict([('default', self.memory.transpose((2, 0, 1)))])
