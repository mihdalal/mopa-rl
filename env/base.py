import os
import time
import logging
import traceback
from collections import OrderedDict

try:
    import mujoco_py
except ImportError as e:
    raise Exception("{}. (need to install mujoco_py)".format(e))

import scipy.misc
import numpy as np
import gym
from gym import spaces, error

import env.transform_utils as T
from util.logger import logger
np.set_printoptions(suppress=True)


class BaseEnv(gym.Env):
    """ Base class for MuJoCo environments. """

    def __init__(self, xml_path, **kwargs):
        """ Initializes class with configuration. """
        # default env config
        self._env_config = {
            "frame_skip": kwargs['frame_skip'],
            "ctrl_reward": 1e-3,
            "init_randomness": 1e-5,
            "max_episode_steps": kwargs['max_episode_steps'],
            "unstable_penalty": 0,
            "reward_type": kwargs['reward_type'],
            "distance_threshold": kwargs['distance_threshold'],
            "is_rgb": kwargs['is_rgb']
        }

        logger.setLevel(logging.INFO)

        self.render_mode = 'no' # ['no', 'human', 'rgb_array']
        self._screen_width = kwargs['screen_width']
        self._screen_height = kwargs['screen_height']
        self._seed = kwargs['seed']
        self._gym_disable_underscore_compat = True
        self._img_height = kwargs['img_height']
        self._img_width = kwargs['img_width']
        self._kp = kwargs['kp']
        self._kd = kwargs['kd']
        self._ki = kwargs['ki']
        self._frame_dt = kwargs['frame_dt']

        # Load model
        self._load_model(xml_path)

        self._init_qpos = self.sim.data.qpos.ravel().copy()
        self._init_qvel = self.sim.data.qvel.ravel().copy()


    def _load_model(self, xml_path):
        if not xml_path.startswith('/'):
            xml_path = os.path.join(os.path.dirname(__file__), 'assets', 'xml', xml_path)

        if not os.path.exists(xml_path):
            raise IOError('Model file ({}) does not exist'.format(xml_path))

        model = mujoco_py.load_model_from_path(xml_path)

        self._frame_skip = self._env_config["frame_skip"]
        self.sim = mujoco_py.MjSim(model, nsubsteps=self._frame_skip)
        self.model = self.sim.model
        self.data = self.sim.data
        self._viewer = None
        self.xml_path = xml_path

        # State
        logger.info('initial qpos: {}'.format(self.sim.data.qpos.ravel()))
        logger.info('initial qvel: {}'.format(self.sim.data.qvel.ravel()))

        # Action
        num_actions = self.sim.model.nu
        is_limited = self.sim.model.actuator_ctrllimited.ravel().astype(np.bool)
        control_range = self.sim.model.actuator_ctrlrange
        minimum = np.full(num_actions, fill_value=-np.inf, dtype=np.float)
        maximum = np.full(num_actions, fill_value=np.inf, dtype=np.float)
        minimum[is_limited], maximum[is_limited] = control_range[is_limited].T
        self._minimum = minimum
        self._maximum = maximum
        logger.info('is_limited: {}'.format(is_limited))
        logger.info('control_range: {}'.format(control_range[is_limited].T))
        self.action_space = spaces.Dict([
            ('default', spaces.Box(low=minimum, high=maximum, dtype=np.float32))
        ])


        jnt_range = self.model.jnt_range[:num_actions]
        is_jnt_limited = self.model.jnt_limited[:num_actions].astype(np.bool)
        jnt_minimum = np.full(num_actions, fill_value=-np.inf, dtype=np.float)
        jnt_maximum = np.full(num_actions, fill_value=np.inf, dtype=np.float)
        jnt_minimum[is_jnt_limited], jnt_maximum[is_jnt_limited] = jnt_range[is_jnt_limited].T
        jnt_minimum[np.invert(is_jnt_limited)] = -3.14
        jnt_maximum[np.invert(is_jnt_limited)] = 3.14


        self.joint_space = spaces.Dict([
            ('default', spaces.Box(low=jnt_minimum, high=jnt_maximum, dtype=np.float32))
        ])

        # Camera
        self._camera_name = 'cam0'
        self._obs_camera_name = 'cam1'
        self._camera_id = self.sim.model.camera_names.index(self._camera_name)
        self._obs_camera_id = self.sim.model.camera_names.index(self._obs_camera_name)


    @property
    def dt(self):
        return self.model.opt.timestep * self._frame_skip

    @property
    def max_episode_steps(self):
        return self._env_config["max_episode_steps"]

    @property
    def observation_space(self):
        raise NotImplementedError

    @property
    def action_size(self):
        return self.sim.model.nu

    def reset(self):
        self.sim.reset()
        if self.render_mode == 'human':
            self._viewer = self._get_viewer()
            self._viewer_reset()
        ob = self._reset()
        self._after_reset()
        return ob

    def _get_control(self, state, prev_state, target_vel):
        alpha = 0.95
        p_term = self._kp * (state - self.sim.data.qpos[:-2])
        d_term = self._kd * (target_vel * 0 - self.sim.data.qvel[:-2])
        self._i_term = alpha * self._i_term + self._ki * (prev_state - self.sim.data.qpos[:-2])
        action = p_term + d_term + self._i_term

        return action

    def _init_random(self, size):
        r = self._env_config["init_randomness"]
        return np.random.uniform(low=-r, high=r, size=size)

    def _reset(self):
        raise NotImplementedError

    def _after_reset(self):
        self._episode_reward = 0
        self._episode_length = 0
        self._episode_time = time.time()

        self._terminal = False
        self._success = False
        self._fail = False
        self._i_term = np.zeros_like(self.sim.data.qpos[:-2])

        #with self.model.disable('actuation'):
        #    self.forward()

    def step(self, action):
        self._before_step()
        if isinstance(action, list):
            action = {key: val for ac_i in action for key, val in ac_i.items()}
        if isinstance(action, OrderedDict):
            action = np.concatenate([action[key] for key in self.action_space.spaces.keys() if key in action])
        ob, reward, done, info = self._step(action)
        done, info, penalty = self._after_step(reward, done, info)
        return ob, reward + penalty, done, info

    def kinematics_step(self, states):
        self._before_kinematics_step()

        ob, reward, done, info = self._kinematics_step(states)
        done, info, penalty = self._after_step(reward, done, info)
        return ob, reward+penalty, done, info


    def _before_kinematics_step(self):
        pass

    def _before_step(self):
        pass

    def _step(self, action):
        raise NotImplementedError

    def _after_step(self, reward, terminal, info):
        step_log = dict(info)
        self._terminal = terminal
        penalty = 0

        if reward is not None:
            self._episode_reward += reward
            self._episode_length += 1

        if self._episode_length == self.max_episode_steps or self._fail:
            self._terminal = True
            if self._fail:
                self._fail = False
                penalty = -self._env_config["unstable_penalty"]

        if self._terminal:
            total_time = time.time() - self._episode_time
            step_log["episode_success"] = int(self._success)
            step_log["episode_reward"] = self._episode_reward + penalty
            step_log["episode_length"] = self._episode_length
            step_log["episode_time"] = total_time
            step_log["episode_unstable"] = penalty

        return self._terminal, step_log, penalty

    def _ctrl_reward(self, a):
        ctrl_reward = -self._env_config["ctrl_reward"] * np.square(a).sum()
        return ctrl_reward

    def _get_obs(self):
        raise NotImplementedError

    def set_env_config(self, env_config):
        self._env_config.update(env_config)

    def _render_callback(self):
        self.sim.forward()

    def _set_camera_position(self, cam_id, cam_pos):
        self.sim.model.cam_pos[cam_id] = cam_pos.copy()

    def _set_camera_rotation(self, cam_id, target_pos):
        cam_pos = self.sim.model.cam_pos[cam_id]
        forward = target_pos - cam_pos
        up = [forward[0], forward[1], (forward[0]**2 + forward[1]**2) / (-forward[2])]
        if forward[0] == 0 and forward[1] == 0:
            up = [0, 1, 0]
        q = T.lookat_to_quat(-forward, up)
        self.sim.model.cam_quat[cam_id] = T.convert_quat(q, to='wxyz')

    def render(self, mode='human', close=False):
        self._render_callback() # sim.forward()

        if mode == 'rgb_array':
            camera_obs = self.sim.render(camera_name=self._camera_name,
                                         width=self._screen_width,
                                         height=self._screen_height,
                                         depth=False)
            camera_obs = camera_obs[::-1, :, :] / 255.0
            assert np.sum(camera_obs) > 0, 'rendering image is blank'
            return camera_obs
        elif mode == 'human':
            self._get_viewer().render()
            return None
        return None

    def _viewer_reset(self):
        pass

    def _get_current_error(self, current_state, desired_state):
        return desired_state - current_state

    def _get_viewer(self):
        if self._viewer is None:
            self._viewer = mujoco_py.MjViewer(self.sim)
            self._viewer.cam.fixedcamid = self._camera_id
            self._viewer.cam.type = mujoco_py.generated.const.CAMERA_FIXED
            self._viewer_reset()
        return self._viewer

    def close(self):
        if self._viewer is not None:
            self._viewer = None

    def _do_simulation(self, a):
        try:
            self.data.ctrl[:] = a
            for _ in range(self._frame_skip):
                self.sim.forward()
                self.sim.step()
        except Exception as e:
            logger.warn('[!] Warning: Simulation is unstable. The episode is terminated.')
            logger.warn(e)
            logger.warn(traceback.format_exc())
            self.reset()
            self._fail = True

    def set_state(self, qpos, qvel):
        assert qpos.shape == (self.model.nq,) and qvel.shape == (self.model.nv,)
        old_state = self.sim.get_state()
        new_state = mujoco_py.MjSimState(old_state.time, qpos, qvel,
                                         old_state.act, old_state.udd_state)
        self.sim.set_state(new_state)
        self.sim.forward()
        self.sim.step()

    def _get_pos(self, name):
        if name in self.model.body_names:
            return self.data.get_body_xpos(name).copy()
        if name in self.model.geom_names:
            return self.data.get_geom_xpos(name).copy()
        raise ValueError

    def _set_pos(self, name, pos):
        if name in self.model.body_names:
            body_idx = self.model.body_name2id(name)
            self.model.body_pos[body_idx] = pos[:]
            return
        if name in self.model.geom_names:
            geom_idx = self.model.geom_name2id(name)
            self.model.geom_pos[geom_idx][0:3] = pos[:]
            return
        raise ValueError

    def _get_quat(self, name):
        if name in self.model.body_names:
            return self.data.get_body_xquat(name).copy()
        raise ValueError

    def _get_right_vector(self, name):
        if name in self.model.geom_names:
            return self.data.get_geom_xmat(name)[0].copy()
        raise ValueError

    def _get_forward_vector(self, name):
        if name in self.model.geom_names:
            return self.data.get_geom_xmat(name)[1].copy()
        raise ValueError

    def _get_up_vector(self, name):
        if name in self.model.geom_names:
            return self.data.get_geom_xmat(name)[2].copy()
        raise ValueError

    def _set_quat(self, name, quat):
        if name in self.model.body_names:
            body_idx = self.model.body_name2id(name)
            self.model.body_quat[body_idx] = quat[:]
            return
        if name in self.model.geom_names:
            geom_idx = self.model.geom_name2id(name)
            self.model.geom_quat[geom_idx][0:4] = quat[:]
            return
        raise ValueError

    def _get_distance(self, name1, name2):
        pos1 = self._get_pos(name1)
        pos2 = self._get_pos(name2)
        return np.linalg.norm(pos1 - pos2)

    def _get_size(self, name):
        body_idx1 = self.model.body_name2id(name)
        for geom_idx, body_idx2 in enumerate(self.model.geom_bodyid):
            if body_idx1 == body_idx2:
                return self.model.geom_size[geom_idx, :].copy()

    def _set_size(self, name, size):
        body_idx1 = self.model.body_name2id(name)
        for geom_idx, body_idx2 in enumerate(self.model.geom_bodyid):
            if body_idx1 == body_idx2:
                self.model.geom_size[geom_idx, :] = size

    def _get_geom_type(self, name):
        body_idx1 = self.model.body_name2id(name)
        for geom_idx, body_idx2 in enumerate(self.model.geom_bodyid):
            if body_idx1 == body_idx2:
                return self.model.geom_type[geom_idx].copy()

    def _set_geom_type(self, name, geom_type):
        body_idx1 = self.model.body_name2id(name)
        for geom_idx, body_idx2 in enumerate(self.model.geom_bodyid):
            if body_idx1 == body_idx2:
                self.model.geom_type[geom_idx] = geom_type

    def _get_qpos(self, name):
        object_qpos = self.data.get_joint_qpos(name)
        return object_qpos.copy()

    def _set_qpos(self, name, pos, rot=[1, 0, 0, 0]):
        object_qpos = self.data.get_joint_qpos(name)
        assert object_qpos.shape == (7,)
        object_qpos[:3] = pos
        object_qpos[3:] = rot
        self.data.set_joint_qpos(name, object_qpos)

    def _set_color(self, name, color):
        body_idx1 = self.model.body_name2id(name)
        for geom_idx, body_idx2 in enumerate(self.model.geom_bodyid):
            if body_idx1 == body_idx2:
                self.model.geom_rgba[geom_idx, 0:len(color)] = color

    def _get_color(self, name):
        body_idx1 = self.model.body_name2id(name)
        for geom_idx, body_idx2 in enumerate(self.model.geom_bodyid):
            if body_idx1 == body_idx2:
                return self.model.geom_rgba[geom_idx]
        raise ValueError

<<<<<<< HEAD

=======
>>>>>>> ba67a050
    def _mass_center(self):
        mass = np.expand_dims(self.model.body_mass, axis=1)
        xpos = self.data.xipos
        return (np.sum(mass * xpos, 0) / np.sum(mass))

    def on_collision(self, ref_name, geom_name=None):
        mjcontacts = self.data.contact
        ncon = self.data.ncon
        for i in range(ncon):
            ct = mjcontacts[i]
            g1 = self.model.geom_id2name(ct.geom1)
            g2 = self.model.geom_id2name(ct.geom2)
            if g1 is None or g2 is None:
                continue # geom_name can be None
            if geom_name is not None:
                if (g1.find(ref_name) >= 0 or g2.find(ref_name) >= 0) and \
                    (g1.find(geom_name) >= 0 or g2.find(geom_name) >= 0):
                    return True
            else:
                if (g1.find(ref_name) >= 0 or g2.find(ref_name) >= 0):
                    return True
        return False

    def _check_contact(self):
        return False

    def _check_success(self):
        return False
<|MERGE_RESOLUTION|>--- conflicted
+++ resolved
@@ -402,10 +402,6 @@
                 return self.model.geom_rgba[geom_idx]
         raise ValueError
 
-<<<<<<< HEAD
-
-=======
->>>>>>> ba67a050
     def _mass_center(self):
         mass = np.expand_dims(self.model.body_mass, axis=1)
         xpos = self.data.xipos
