import env
import gym
from config import argparser
import numpy as np
import time
import os
import cv2
from util.misc import save_video, render_frame, mujocopy_render_hack
np.set_printoptions(precision=3)

mujocopy_render_hack() # rendering fix for gautam
is_save_video = False
parser = argparser()
args, unparsed = parser.parse_known_args()

if 'reacher' in args.env:
    from config.reacher import add_arguments
elif 'pusher' in args.env:
    from config.pusher import add_arguments
elif 'mover' in args.env:
    from config.mover import add_arguments
elif 'robosuite' in args.env:
    from config.robosuite import add_arguments
elif 'sawyer' in args.env:
    from config.sawyer import add_arguments
elif 'jaco' in args.env:
    from config.jaco import add_arguments
else:
    raise ValueError('args.env (%s) is not supported' % args.env)

add_arguments(parser)
args, unparsed = parser.parse_known_args()
env = gym.make(args.env, **args.__dict__)
if 'robosuite' in args.env:
    env.use_camera_obs = False
obs = env.reset()
obs = env.reset()
# env.render('human') # uncomment if you don't use mujocopy hack

frames = []
frames.append([render_frame(env, 0)])
env.reset_visualized_indicator()
for i in range(100):
# while True:
    # env.render(mode='rgb_array')
    action = env.action_space.sample()
<<<<<<< HEAD
    obs, reward, done, _ = env.step(action)
    if is_save_video:
        # WARNING: don't is_save_video with a 'while True` loop since it runs forever
        frames[0].append(render_frame(env, i))
    else:
        env.render(mode='human')

=======
    # action = np.ones(env.dof)
    # action = np.zeros(env.dof)
    # action[0] = -0.5
    # action[1] = -0.5
    # qpos = env.sim.data.qpos.ravel().copy()[env.ref_joint_pos_indexes].copy() + action['default'][:env.mujoco_robot.dof]
    # env.set_robot_indicator_joint_positions(qpos)
    # print("Action:\t%s" % action)
    obs, reward, done, _ = env.step(action)
    env.render(mode='human')
>>>>>>> cd117c33
    if done:
        print('done')
        break
<|MERGE_RESOLUTION|>--- conflicted
+++ resolved
@@ -44,25 +44,12 @@
 # while True:
     # env.render(mode='rgb_array')
     action = env.action_space.sample()
-<<<<<<< HEAD
     obs, reward, done, _ = env.step(action)
     if is_save_video:
         # WARNING: don't is_save_video with a 'while True` loop since it runs forever
         frames[0].append(render_frame(env, i))
     else:
         env.render(mode='human')
-
-=======
-    # action = np.ones(env.dof)
-    # action = np.zeros(env.dof)
-    # action[0] = -0.5
-    # action[1] = -0.5
-    # qpos = env.sim.data.qpos.ravel().copy()[env.ref_joint_pos_indexes].copy() + action['default'][:env.mujoco_robot.dof]
-    # env.set_robot_indicator_joint_positions(qpos)
-    # print("Action:\t%s" % action)
-    obs, reward, done, _ = env.step(action)
-    env.render(mode='human')
->>>>>>> cd117c33
     if done:
         print('done')
         break
