import re
from collections import OrderedDict

import numpy as np
from gym import spaces

from env.base import BaseEnv


class SimplePusherObstacleEnv(BaseEnv):
    """ Pusher with Obstacles environment. """

    def __init__(self, **kwargs):
        super().__init__("simple_pusher_obstacle.xml", **kwargs)
        self.obstacle_names = list(filter(lambda x: re.search(r'obstacle', x), self.sim.model.body_names))
        self._env_config.update({
            'subgoal_reward': kwargs['subgoal_reward'],
            'success_reward': kwargs['success_reward']
        })
        self.joint_names = ["joint0", "joint1", "joint2"]
        self.ref_joint_pos_indexes = [
            self.sim.model.get_joint_qpos_addr(x) for x in self.joint_names
        ]
        self.ref_joint_vel_indexes = [
            self.sim.model.get_joint_qvel_addr(x) for x in self.joint_names
        ]
        self._ac_rescale = 0.5
        self._subgoal_scale = kwargs['subgoal_scale']
        subgoal_minimum = np.ones(len(self.ref_joint_pos_indexes)) * -self._subgoal_scale
        subgoal_maximum = np.ones(len(self.ref_joint_pos_indexes)) * self._subgoal_scale
        self.subgoal_space = spaces.Dict([
            ('default', spaces.Box(low=subgoal_minimum, high=subgoal_maximum, dtype=np.float32))
        ])

        self._primitive_skills = kwargs['primitive_skills']
        if len(self._primitive_skills) != 2:
            self._primitive_skills = ['reach', 'push']
        self._num_primitives = len(self._primitive_skills)

    def _reset(self):
        self._set_camera_position(0, [0, -0.7, 1.5])
        self._set_camera_rotation(0, [0, 0, 0])
        self._stages = [False] * self._num_primitives
        self._stage = 0
        while True:
<<<<<<< HEAD
            # goal = np.random.uniform(low=[-0.2, 0.1], high=[0., 0.2], size=2)
            # box = np.random.uniform(low=[-0.2, 0.1], high=[0., 0.2], size=2)
            goal = np.random.uniform(low=-0.2, high=0.2, size=2)
            box = np.random.uniform(low=-0.2, high=0.2, size=2)
=======
            goal = np.random.uniform(low=[-0.2, 0.1], high=[0., 0.2], size=2)
            box = np.random.uniform(low=[-0.2, 0.1], high=[0., 0.2], size=2)
            # goal = np.random.uniform(low=-0.2, high=0.2, size=2)
            # box = np.random.uniform(low=-0.2, high=0.2, size=2)
>>>>>>> 10996263
            qpos = np.random.uniform(low=-0.1, high=0.1, size=self.sim.model.nq) + self.sim.data.qpos.ravel()
            qpos[-4:-2] = goal
            qpos[-2:] = box
            qvel = np.random.uniform(low=-.005, high=.005, size=self.sim.model.nv) + self.sim.data.qvel.ravel()
            qvel[-4:-2] = 0
            qvel[-2:] = 0
            self.set_state(qpos, qvel)
            if self.sim.data.ncon == 0 and self._get_distance('box', 'target') > 0.1:
                self.goal = goal
                self.box = box
                break
        return self._get_obs()

    @property
    def manpulation_geom(self):
        return ['box']

    @property
    def body_geoms(self):
        return ['root', 'link0', 'link1', 'link2', 'fingertip0', 'fingertip1', 'fingertip2']

    @property
    def agent_geoms(self):
        return self.body_geoms

    def initialize_joints(self):
        while True:
            qpos = np.random.uniform(low=-0.1, high=0.1, size=self.sim.model.nq) + self.sim.data.qpos.ravel()
            qpos[-4:-2] = self.goal
            qpos[-2:] = self.box
            self.set_state(qpos, self.sim.data.qvel.ravel())
            if self.sim.data.ncon == 0:
                break

    def _get_obstacle_states(self):
        obstacle_states = []
        obstacle_size = []
        for name in self.obstacle_names:
            obstacle_states.extend(self._get_pos(name)[:2])
            obstacle_size.extend(self._get_size(name)[:2])
        return np.concatenate([obstacle_states, obstacle_size])

    def _get_obs(self):
        theta = self.sim.data.qpos.flat[:self.sim.model.nu]
        return OrderedDict([
            ('default', np.concatenate([
                np.cos(theta),
                np.sin(theta),
                self.sim.data.qpos.flat[-2:], # box qpos
                self.sim.data.qvel.flat[:self.sim.model.nu],
                self.sim.data.qvel.flat[-2:], # box vel
                self._get_pos('fingertip')
            ])),
            ('goal', self.sim.data.qpos.flat[self.sim.model.nu:-2])
        ])

    @property
    def observation_space(self):
        return spaces.Dict([
            ('default', spaces.Box(shape=(16,), low=-1, high=1, dtype=np.float32)),
            ('goal', spaces.Box(shape=(2,), low=-1, high=1, dtype=np.float32))
        ])

    @property
    def get_joint_positions(self):
        """
        The joint position except for goal states
        """
        return self.sim.data.qpos.ravel()[:self.sim.model.nu]

    def check_stage(self):
        dist_box_to_gripper = np.linalg.norm(self._get_pos('box')-self.sim.data.get_site_xpos('fingertip'))
        if dist_box_to_gripper < 0.1:
            self._stages[0] = True
        else:
            self._stages[0] = False

        if self._get_distance('box', 'target') < 0.04 and self._stages[0]:
            self._stages[1] = True
        else:
            self._stages[1] = False

    def compute_reward(self, action):
        info = {}
        reward_type = self._env_config['reward_type']
        reward_ctrl = self._ctrl_reward(action)
        if reward_type == 'dense':
            reach_multi = 0.3
<<<<<<< HEAD
            move_multi = 0.7
=======
            move_multi = 0.9
>>>>>>> 10996263
            dist_box_to_gripper = np.linalg.norm(self._get_pos('box')-self.sim.data.get_site_xpos('fingertip'))
            # reward_reach = (1-np.tanh(10.0*dist_box_to_gripper)) * reach_multi
            reward_reach = -dist_box_to_gripper * reach_multi
            reward_move  = -self._get_distance('box', 'target') * move_multi
            # reward_move = (1-np.tanh(10.0*self._get_distance('box', 'target'))) * move_multi
            reward_ctrl = self._ctrl_reward(action)

            reward = reward_reach + reward_move + reward_ctrl

            info = dict(reward_reach=reward_reach, reward_move=reward_move, reward_ctrl=reward_ctrl)
        else:
            reward = -(self._get_distance('box', 'target') > self._env_config['distance_threshold']).astype(np.float32)

        return reward, info

    def _step(self, action, is_planner=False):
        """
        Args:
            action (numpy array): The array should have the corresponding elements.
                0-6: The desired change in joint state (radian)
        """

        info = {}
        done = False
        if not is_planner or self._prev_state is None:
            self._prev_state = self.get_joint_positions

        if not is_planner:
            rescaled_ac = action * self._ac_rescale
        else:
            rescaled_ac = action
        desired_state = self._prev_state + rescaled_ac # except for gripper action

        n_inner_loop = int(self._frame_dt/self.dt)
        reward, info = self.compute_reward(action)
        self.check_stage()

        target_vel = (desired_state-self._prev_state) / self._frame_dt
        for t in range(n_inner_loop):
            action = self._get_control(desired_state, self._prev_state, target_vel)
            self._do_simulation(action)

        obs = self._get_obs()
        self._prev_state = np.copy(desired_state)

        if self._get_distance('box', 'target') < self._env_config['distance_threshold']:
            self._success = True
            # done = True
            if self._kwargs['has_terminal']:
                done = True
                self._success = True
            else:
                if self._episode_length == self._env_config['max_episode_steps']-1:
                    self._success = True
            reward += self._env_config['success_reward']
        return obs, reward, done, info

    def compute_subgoal_reward(self, name, info):
        reward_subgoal_dist = -0.5*self._get_distance(name, "subgoal")
        info['reward_subgoal_dist'] = reward_subgoal_dist
        return reward_subgoal_dist, info

    def get_next_primitive(self, prev_primitive):
        for i in reversed(range(self._num_primitives)):
            if self._stages[i]:
                if i == self._num_primitives-1:
                    return self._primitive_skills[i]
                else:
                    return self._primitive_skills[i+1]
        return self._primitive_skills[0]

    def isValidState(self, ignored_contacts=[]):
        if len(ignored_contacts) == 0:
            return self.sim.data.ncon == 0
        else:
            for i in range(self.sim.data.ncon):
                c = self.sim.data.contact[i]
                geom1 = self.sim.model.geom_id2name(c.geom1)
                geom2 = self.sim.model.geom_id2name(c.geom2)
                for pair in ignored_contacts:
                    if geom1 not in pair and geom2 not in pair:
                        return False
            return True
<|MERGE_RESOLUTION|>--- conflicted
+++ resolved
@@ -43,17 +43,8 @@
         self._stages = [False] * self._num_primitives
         self._stage = 0
         while True:
-<<<<<<< HEAD
-            # goal = np.random.uniform(low=[-0.2, 0.1], high=[0., 0.2], size=2)
-            # box = np.random.uniform(low=[-0.2, 0.1], high=[0., 0.2], size=2)
-            goal = np.random.uniform(low=-0.2, high=0.2, size=2)
-            box = np.random.uniform(low=-0.2, high=0.2, size=2)
-=======
             goal = np.random.uniform(low=[-0.2, 0.1], high=[0., 0.2], size=2)
             box = np.random.uniform(low=[-0.2, 0.1], high=[0., 0.2], size=2)
-            # goal = np.random.uniform(low=-0.2, high=0.2, size=2)
-            # box = np.random.uniform(low=-0.2, high=0.2, size=2)
->>>>>>> 10996263
             qpos = np.random.uniform(low=-0.1, high=0.1, size=self.sim.model.nq) + self.sim.data.qpos.ravel()
             qpos[-4:-2] = goal
             qpos[-2:] = box
@@ -142,11 +133,7 @@
         reward_ctrl = self._ctrl_reward(action)
         if reward_type == 'dense':
             reach_multi = 0.3
-<<<<<<< HEAD
-            move_multi = 0.7
-=======
             move_multi = 0.9
->>>>>>> 10996263
             dist_box_to_gripper = np.linalg.norm(self._get_pos('box')-self.sim.data.get_site_xpos('fingertip'))
             # reward_reach = (1-np.tanh(10.0*dist_box_to_gripper)) * reach_multi
             reward_reach = -dist_box_to_gripper * reach_multi
